import { createClient } from '@/lib/supabase/server';
import { redirect } from 'next/navigation';

<<<<<<< HEAD
export const dynamic = 'force-dynamic';

export default async function PortalPage() {
  const supabase = await createClient();
  const { data: { user } } = await supabase.auth.getUser();
  
  if (!user) {
    redirect('/login');
  }

  const { data: profile } = await supabase
    .from('profiles')
    .select('role')
    .eq('id', user.id)
    .single();

  const role = profile?.role || 'student';

  switch (role) {
    case 'student':
      redirect('/portal/student/dashboard');
      break;
    case 'staff':
    case 'instructor':
      redirect('/portal/staff/dashboard');
      break;
    case 'parent':
      redirect('/portal/parent/dashboard');
      break;
    case 'employer':
      redirect('/portal/employer/dashboard');
      break;
    case 'admin':
      redirect('/admin');
      break;
=======
export default async function PortalPage() {
  const supabase = await createClient();
  const { data: { user } } = await supabase.auth.getUser();
  
  if (!user) {
    redirect('/login');
  }

  // Get user role
  const { data: profile } = await supabase
    .from('profiles')
    .select('role')
    .eq('id', user.id)
    .single();

  const role = profile?.role || 'student';

  // Redirect based on role
  switch (role) {
    case 'student':
      redirect('/portal/student/dashboard');
    case 'staff':
    case 'instructor':
      redirect('/portal/staff/dashboard');
    case 'parent':
      redirect('/portal/parent/dashboard');
    case 'employer':
      redirect('/portal/employer/dashboard');
    case 'admin':
      redirect('/admin');
>>>>>>> a98db19b
    default:
      redirect('/portal/student/dashboard');
  }
}<|MERGE_RESOLUTION|>--- conflicted
+++ resolved
@@ -1,43 +1,6 @@
 import { createClient } from '@/lib/supabase/server';
 import { redirect } from 'next/navigation';
 
-<<<<<<< HEAD
-export const dynamic = 'force-dynamic';
-
-export default async function PortalPage() {
-  const supabase = await createClient();
-  const { data: { user } } = await supabase.auth.getUser();
-  
-  if (!user) {
-    redirect('/login');
-  }
-
-  const { data: profile } = await supabase
-    .from('profiles')
-    .select('role')
-    .eq('id', user.id)
-    .single();
-
-  const role = profile?.role || 'student';
-
-  switch (role) {
-    case 'student':
-      redirect('/portal/student/dashboard');
-      break;
-    case 'staff':
-    case 'instructor':
-      redirect('/portal/staff/dashboard');
-      break;
-    case 'parent':
-      redirect('/portal/parent/dashboard');
-      break;
-    case 'employer':
-      redirect('/portal/employer/dashboard');
-      break;
-    case 'admin':
-      redirect('/admin');
-      break;
-=======
 export default async function PortalPage() {
   const supabase = await createClient();
   const { data: { user } } = await supabase.auth.getUser();
@@ -68,7 +31,6 @@
       redirect('/portal/employer/dashboard');
     case 'admin':
       redirect('/admin');
->>>>>>> a98db19b
     default:
       redirect('/portal/student/dashboard');
   }
