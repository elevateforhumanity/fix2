--- conflicted
+++ resolved
@@ -3,11 +3,6 @@
 import { redirect } from 'next/navigation';
 import Link from 'next/link';
 import { BookOpen, Award, Clock, TrendingUp, CheckCircle, Calendar, Target, Bell } from 'lucide-react';
-<<<<<<< HEAD
-
-export const dynamic = 'force-dynamic';
-=======
->>>>>>> a98db19b
 
 export const metadata: Metadata = {
   title: 'Student Dashboard | Elevate For Humanity',
@@ -103,7 +98,6 @@
               <div>
                 <p className="text-2xl font-bold text-slate-900">{completedCourses}</p>
                 <p className="text-sm text-slate-600">Completed</p>
-<<<<<<< HEAD
               </div>
             </div>
           </div>
@@ -210,114 +204,6 @@
             </div>
           </div>
 
-=======
-              </div>
-            </div>
-          </div>
-
-          <div className="bg-white rounded-xl p-6 shadow-sm border border-slate-200">
-            <div className="flex items-center gap-3">
-              <div className="w-12 h-12 rounded-full bg-purple-100 flex items-center justify-center">
-                <TrendingUp className="text-purple-600" size={24} />
-              </div>
-              <div>
-                <p className="text-2xl font-bold text-slate-900">{completionRate}%</p>
-                <p className="text-sm text-slate-600">Completion Rate</p>
-              </div>
-            </div>
-          </div>
-
-          <div className="bg-white rounded-xl p-6 shadow-sm border border-slate-200">
-            <div className="flex items-center gap-3">
-              <div className="w-12 h-12 rounded-full bg-orange-100 flex items-center justify-center">
-                <Award className="text-orange-600" size={24} />
-              </div>
-              <div>
-                <p className="text-2xl font-bold text-slate-900">0</p>
-                <p className="text-sm text-slate-600">Certificates</p>
-              </div>
-            </div>
-          </div>
-        </div>
-
-        <div className="grid lg:grid-cols-3 gap-8">
-          {/* Main Content */}
-          <div className="lg:col-span-2 space-y-6">
-            {/* Active Courses */}
-            <div className="bg-white rounded-xl p-6 shadow-sm border border-slate-200">
-              <div className="flex items-center justify-between mb-4">
-                <h2 className="text-xl font-bold text-slate-900">Active Courses</h2>
-                <Link href="/portal/student/courses" className="text-blue-600 hover:text-blue-700 text-sm font-medium">
-                  View All
-                </Link>
-              </div>
-              {enrollments && enrollments.length > 0 ? (
-                <div className="space-y-4">
-                  {enrollments.slice(0, 3).map((enrollment: any) => (
-                    <div key={enrollment.id} className="border border-slate-200 rounded-lg p-4 hover:border-blue-300 transition">
-                      <div className="flex items-center justify-between">
-                        <div>
-                          <h3 className="font-semibold text-slate-900">{enrollment.programs?.name}</h3>
-                          <p className="text-sm text-slate-600">{enrollment.programs?.code}</p>
-                        </div>
-                        <Link
-                          href={`/portal/student/courses/${enrollment.id}`}
-                          className="px-4 py-2 bg-blue-600 text-white rounded-lg text-sm font-medium hover:bg-blue-700"
-                        >
-                          Continue
-                        </Link>
-                      </div>
-                      <div className="mt-3">
-                        <div className="flex items-center justify-between text-sm mb-1">
-                          <span className="text-slate-600">Progress</span>
-                          <span className="font-medium text-slate-900">0%</span>
-                        </div>
-                        <div className="w-full bg-slate-200 rounded-full h-2">
-                          <div className="bg-blue-600 h-2 rounded-full" style={{ width: '0%' }}></div>
-                        </div>
-                      </div>
-                    </div>
-                  ))}
-                </div>
-              ) : (
-                <div className="text-center py-8">
-                  <p className="text-slate-600 mb-4">No active courses yet</p>
-                  <Link href="/programs" className="text-blue-600 hover:text-blue-700 font-medium">
-                    Browse Programs
-                  </Link>
-                </div>
-              )}
-            </div>
-
-            {/* Upcoming Assignments */}
-            <div className="bg-white rounded-xl p-6 shadow-sm border border-slate-200">
-              <div className="flex items-center justify-between mb-4">
-                <h2 className="text-xl font-bold text-slate-900">Upcoming Assignments</h2>
-                <Link href="/portal/student/assignments" className="text-blue-600 hover:text-blue-700 text-sm font-medium">
-                  View All
-                </Link>
-              </div>
-              {upcomingAssignments && upcomingAssignments.length > 0 ? (
-                <div className="space-y-3">
-                  {upcomingAssignments.map((assignment: any) => (
-                    <div key={assignment.id} className="flex items-center justify-between p-3 border border-slate-200 rounded-lg">
-                      <div>
-                        <p className="font-medium text-slate-900">{assignment.title}</p>
-                        <p className="text-sm text-slate-600">Due: {new Date(assignment.due_date).toLocaleDateString()}</p>
-                      </div>
-                      <span className="px-3 py-1 bg-orange-100 text-orange-700 rounded-full text-xs font-medium">
-                        Pending
-                      </span>
-                    </div>
-                  ))}
-                </div>
-              ) : (
-                <p className="text-center text-slate-600 py-4">No upcoming assignments</p>
-              )}
-            </div>
-          </div>
-
->>>>>>> a98db19b
           {/* Sidebar */}
           <div className="space-y-6">
             {/* Quick Actions */}
