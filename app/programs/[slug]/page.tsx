--- conflicted
+++ resolved
@@ -1,38 +1,10 @@
-import EnrollmentProcess from '@/components/EnrollmentProcess';
-import { createClient } from '@/lib/supabase/server';
-import ProgramCTA from '@/components/ProgramCTA';
-import ProgramHighlights from '@/components/ProgramHighlights';
 import { notFound } from "next/navigation";
-<<<<<<< HEAD
-import Image from "next/image";
-import Link from "next/link";
-import { Metadata } from "next";
-=======
 import { getAllProgramsStatic, getProgramBySlug } from "@/lib/programs";
 import { ProgramHero } from "@/components/programs/ProgramHero";
 import { ProgramDetails } from "@/components/programs/ProgramDetails";
->>>>>>> 119aa78c
 
-async function getProgram(slug: string) {
-  const supabase = await createClient();
-  const { data: program, error } = await supabase
-    .from("programs")
-    .select("*")
-    .eq("slug", slug)
-    .eq("is_active", true)
-    .single();
+type Params = { slug: string };
 
-<<<<<<< HEAD
-  if (error || !program) {
-    return null;
-  }
-
-  return program;
-}
-
-export async function generateMetadata({ params }: { params: { slug: string } }): Promise<Metadata> {
-  const program = await getProgram(params.slug);
-=======
 export async function generateStaticParams() {
   const programs = await getAllProgramsStatic();
   return programs.map((p) => ({ slug: p.slug }));
@@ -40,34 +12,14 @@
 
 export async function generateMetadata({ params }: { params: Params }) {
   const program = await getProgramBySlug(params.slug);
->>>>>>> 119aa78c
   
   if (!program) {
     return {
-      title: 'Program Not Found | Elevate For Humanity',
-      description: 'The requested program could not be found.'
+      title: "Program Not Found"
     };
   }
 
   return {
-<<<<<<< HEAD
-    title: `${program.name} | Elevate For Humanity`,
-    description: program.description || `Learn about ${program.name} training program at Elevate For Humanity.`,
-    alternates: {
-      canonical: `https://www.elevateforhumanity.org/programs/${params.slug}`
-    }
-  };
-}
-
-export async function generateStaticParams() {
-  // Return empty array to enable dynamic rendering
-  // Pages will be generated on-demand
-  return [];
-}
-
-export default async function ProgramPage({ params }: { params: { slug: string } }) {
-  const program = await getProgram(params.slug);
-=======
     title: `${program.title || program.name} | Elevate for Humanity`,
     description: program.description
   };
@@ -75,63 +27,15 @@
 
 export default async function ProgramDetailPage({ params }: { params: Params }) {
   const program = await getProgramBySlug(params.slug);
->>>>>>> 119aa78c
 
   if (!program) {
-    notFound();
+    return notFound();
   }
 
-  const supabase = await createClient();
-  const { data: courses } = await supabase
-    .from("courses")
-    .select("*")
-    .eq("slug", slug)
-    .eq("is_active", true)
-    .single();
-
-  if (error || !program) {
-    return null;
-  }
-
-  return program;
-}
-
-function getProgramImage(slug: string, category: string): string {
-  const customImages: Record<string, string> = {
-    "medical-assistant": "/media-backup-20251128-043832/programs/healthcare-hd.jpg",
-    "phlebotomy-technician": "/media-backup-20251128-043832/programs/healthcare-hd.jpg",
-    "pharmacy-technician": "/media-backup-20251128-043832/programs/healthcare-hd.jpg",
-    "dental-assistant": "/media-backup-20251128-043832/programs/healthcare-hd.jpg",
-    "it-support-specialist": "/media-backup-20251128-043832/programs/healthcare-hd.jpg",
-    "cybersecurity-analyst": "/media-backup-20251128-043832/programs/healthcare-hd.jpg",
-    "web-development": "/media-backup-20251128-043832/programs/healthcare-hd.jpg",
-    "data-analytics": "/media-backup-20251128-043832/programs/healthcare-hd.jpg",
-    "customer-service-representative": "/media-backup-20251128-043832/programs/healthcare-hd.jpg",
-    "administrative-assistant": "/media-backup-20251128-043832/programs/healthcare-hd.jpg",
-    "bookkeeping": "/media-backup-20251128-043832/programs/healthcare-hd.jpg",
-    "real-estate-agent": "/media-backup-20251128-043832/programs/healthcare-hd.jpg",
-    "insurance-agent": "/media-backup-20251128-043832/programs/healthcare-hd.jpg",
-    "solar-panel-installation": "/media-backup-20251128-043832/programs/healthcare-hd.jpg",
-    "automotive-technician": "/media-backup-20251128-043832/programs/healthcare-hd.jpg",
-    "diesel-mechanic": "/media-backup-20251128-043832/programs/healthcare-hd.jpg",
-    "forklift-operator": "/media-backup-20251128-043832/programs/healthcare-hd.jpg",
-    "manufacturing-technician": "/media-backup-20251128-043832/programs/healthcare-hd.jpg",
-    "entrepreneurship-small-business": "/media-backup-20251128-043832/programs/healthcare-hd.jpg"
-  };
-
-  if (customImages[slug]) {
-    return customImages[slug];
-  }
-
-  const categoryImages: Record<string, string> = {
-    "Healthcare": "/media-backup-20251128-043832/programs/healthcare-hd.jpg",
-    "Technology": "/media-backup-20251128-043832/programs/healthcare-hd.jpg",
-    "Business": "/media-backup-20251128-043832/programs/healthcare-hd.jpg",
-    "Sales": "/media-backup-20251128-043832/programs/healthcare-hd.jpg",
-    "Skilled Trades": "/media-backup-20251128-043832/programs/healthcare-hd.jpg"
-  };
-
-  return categoryImages[category] || "/media-backup-20251128-043832/programs/healthcare-hd.jpg";
-}
-
-export default async function ProgramPage(props: { params: Promise<{ [key: string]: string }> })+  return (
+    <main className="bg-slate-50">
+      <ProgramHero program={program} />
+      <ProgramDetails program={program} />
+    </main>
+  );
+}