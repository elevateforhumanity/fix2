--- conflicted
+++ resolved
@@ -3,9 +3,6 @@
 import Image from 'next/image';
 
 export const metadata: Metadata = {
-  alternates: {
-    canonical: "https://www.elevateforhumanity.org/getstarted",
-  },
   title: 'Get Started | Elevate For Humanity',
   description: 'Start your free career training today. Apply for WIOA, WRG, or apprenticeship programs.',
 };
@@ -13,39 +10,18 @@
 export default function Page() {
   return (
     <div className="min-h-screen bg-white">
-      {/* Hero Section */}
-      <section className="relative h-[400px] md:h-[500px] flex items-center justify-center text-white overflow-hidden">
-        <Image
-          src="/images/gallery/image8.jpg"
-          alt="Hero"
-          fill
-          className="object-cover"
-          quality={100}
-          priority
-          sizes="100vw"
-        />
-        <div className="absolute inset-0 bg-gradient-to-r from-blue-900/90 to-purple-900/90" />
-        <div className="relative z-10 max-w-4xl mx-auto px-4 text-center">
-          <h1 className="text-4xl md:text-5xl font-bold mb-6">Welcome</h1>
-          <p className="text-xl mb-8 text-gray-100">Transform your career with free training</p>
-        </div>
-      </section>
-
-      <section className="relative min-h-[600px] flex items-center">
+      {/* Hero Banner with Image */}
+      <section className="relative min-h-[400px] flex items-center">
         <div className="absolute inset-0">
           <Image
-            src="/images/gallery/image8.jpg"
+            src="/images/programs/building-maintenance-hero.jpg"
             alt="Get Started with Free Training"
             fill
             className="object-cover"
             priority 
-            quality={100} 
+            quality={90} 
             sizes="100vw"
           />
-<<<<<<< HEAD
-          
-=======
->>>>>>> 119aa78c
         </div>
         
         <div className="relative container mx-auto px-4 py-20">
@@ -57,7 +33,7 @@
               Start Your Career Journey Today
             </h1>
             <p className="text-xl md:text-2xl mb-8 drop-shadow-lg text-white/95">
-              100% free training. No cost, no debt. Real careers waiting. Start now in 3 simple steps.
+              100% free training. No cost, no debt. Real careers waiting. Get started in 3 simple steps.
             </p>
             <div className="flex flex-wrap gap-4">
               <Link 
@@ -88,37 +64,29 @@
                 <ul className="space-y-3">
                   
                   <li className="flex items-start">
-                    <svg className="w-6 h-6 text-green-600 mr-2 flex-shrink-0 mt-1" fill="none" stroke="currentColor"
-viewBox="0 0 24 24">
-                      <path strokeLinecap="round" strokeLinejoin="round" strokeWidth={2}
-d="M5 13l4 4L19 7" />
+                    <svg className="w-6 h-6 text-green-600 mr-2 flex-shrink-0 mt-1" fill="none" stroke="currentColor" viewBox="0 0 24 24">
+                      <path strokeLinecap="round" strokeLinejoin="round" strokeWidth={2} d="M5 13l4 4L19 7" />
                     </svg>
                     <span>100% government-funded training</span>
                   </li>
                   
                   <li className="flex items-start">
-                    <svg className="w-6 h-6 text-green-600 mr-2 flex-shrink-0 mt-1" fill="none" stroke="currentColor"
-viewBox="0 0 24 24">
-                      <path strokeLinecap="round" strokeLinejoin="round" strokeWidth={2}
-d="M5 13l4 4L19 7" />
+                    <svg className="w-6 h-6 text-green-600 mr-2 flex-shrink-0 mt-1" fill="none" stroke="currentColor" viewBox="0 0 24 24">
+                      <path strokeLinecap="round" strokeLinejoin="round" strokeWidth={2} d="M5 13l4 4L19 7" />
                     </svg>
                     <span>No cost to you - completely free</span>
                   </li>
                   
                   <li className="flex items-start">
-                    <svg className="w-6 h-6 text-green-600 mr-2 flex-shrink-0 mt-1" fill="none" stroke="currentColor"
-viewBox="0 0 24 24">
-                      <path strokeLinecap="round" strokeLinejoin="round" strokeWidth={2}
-d="M5 13l4 4L19 7" />
+                    <svg className="w-6 h-6 text-green-600 mr-2 flex-shrink-0 mt-1" fill="none" stroke="currentColor" viewBox="0 0 24 24">
+                      <path strokeLinecap="round" strokeLinejoin="round" strokeWidth={2} d="M5 13l4 4L19 7" />
                     </svg>
                     <span>Flexible scheduling options</span>
                   </li>
                   
                   <li className="flex items-start">
-                    <svg className="w-6 h-6 text-green-600 mr-2 flex-shrink-0 mt-1" fill="none" stroke="currentColor"
-viewBox="0 0 24 24">
-                      <path strokeLinecap="round" strokeLinejoin="round" strokeWidth={2}
-d="M5 13l4 4L19 7" />
+                    <svg className="w-6 h-6 text-green-600 mr-2 flex-shrink-0 mt-1" fill="none" stroke="currentColor" viewBox="0 0 24 24">
+                      <path strokeLinecap="round" strokeLinejoin="round" strokeWidth={2} d="M5 13l4 4L19 7" />
                     </svg>
                     <span>Career support from start to finish</span>
                   </li>
@@ -127,14 +95,12 @@
               </div>
               <div className="relative h-96 rounded-2xl overflow-hidden shadow-xl">
                 <Image
-                  src="/images/gallery/image3.jpg"
+                  src="/images/facilities-new/facility-1.jpg"
                   alt="Training Facility"
                   fill
                   className="object-cover"
-                  quality={100}
-                
-          sizes="100vw"
-        />
+                  quality={90}
+                />
               </div>
             </div>
           </div>
@@ -150,10 +116,8 @@
               
               <div className="bg-white rounded-lg shadow-sm border p-6 hover:shadow-md transition-shadow">
                 <div className="w-12 h-12 bg-blue-100 rounded-lg flex items-center justify-center mb-4">
-                  <svg className="w-6 h-6 text-blue-600" fill="none" stroke="currentColor"
-viewBox="0 0 24 24">
-                    <path strokeLinecap="round" strokeLinejoin="round" strokeWidth={2}
-d="M12 8c-1.657 0-3 .895-3 2s1.343 2 3 2 3 .895 3 2-1.343 2-3 2m0-8c1.11 0 2.08.402 2.599 1M12 8V7m0 1v8m0 0v1m0-1c-1.11 0-2.08-.402-2.599-1M21 12a9 9 0 11-18 0 9 9 0 0118 0z" />
+                  <svg className="w-6 h-6 text-blue-600" fill="none" stroke="currentColor" viewBox="0 0 24 24">
+                    <path strokeLinecap="round" strokeLinejoin="round" strokeWidth={2} d="M12 8c-1.657 0-3 .895-3 2s1.343 2 3 2 3 .895 3 2-1.343 2-3 2m0-8c1.11 0 2.08.402 2.599 1M12 8V7m0 1v8m0 0v1m0-1c-1.11 0-2.08-.402-2.599-1M21 12a9 9 0 11-18 0 9 9 0 0118 0z" />
                   </svg>
                 </div>
                 <h3 className="text-xl font-semibold mb-3">100% Funded</h3>
@@ -162,10 +126,8 @@
               
               <div className="bg-white rounded-lg shadow-sm border p-6 hover:shadow-md transition-shadow">
                 <div className="w-12 h-12 bg-blue-100 rounded-lg flex items-center justify-center mb-4">
-                  <svg className="w-6 h-6 text-blue-600" fill="none" stroke="currentColor"
-viewBox="0 0 24 24">
-                    <path strokeLinecap="round" strokeLinejoin="round" strokeWidth={2}
-d="M21 13.255A23.931 23.931 0 0112 15c-3.183 0-6.22-.62-9-1.745M16 6V4a2 2 0 00-2-2h-4a2 2 0 00-2 2v2m4 6h.01M5 20h14a2 2 0 002-2V8a2 2 0 00-2-2H5a2 2 0 00-2 2v10a2 2 0 002 2z" />
+                  <svg className="w-6 h-6 text-blue-600" fill="none" stroke="currentColor" viewBox="0 0 24 24">
+                    <path strokeLinecap="round" strokeLinejoin="round" strokeWidth={2} d="M21 13.255A23.931 23.931 0 0112 15c-3.183 0-6.22-.62-9-1.745M16 6V4a2 2 0 00-2-2h-4a2 2 0 00-2 2v2m4 6h.01M5 20h14a2 2 0 002-2V8a2 2 0 00-2-2H5a2 2 0 00-2 2v10a2 2 0 002 2z" />
                   </svg>
                 </div>
                 <h3 className="text-xl font-semibold mb-3">Job Placement</h3>
@@ -174,14 +136,12 @@
               
               <div className="bg-white rounded-lg shadow-sm border p-6 hover:shadow-md transition-shadow">
                 <div className="w-12 h-12 bg-blue-100 rounded-lg flex items-center justify-center mb-4">
-                  <svg className="w-6 h-6 text-blue-600" fill="none" stroke="currentColor"
-viewBox="0 0 24 24">
-                    <path strokeLinecap="round" strokeLinejoin="round" strokeWidth={2}
-d="M9 12l2 2 4-4M7.835 4.697a3.42 3.42 0 001.946-.806 3.42 3.42 0 014.438 0 3.42 3.42 0 001.946.806 3.42 3.42 0 013.138 3.138 3.42 3.42 0 00.806 1.946 3.42 3.42 0 010 4.438 3.42 3.42 0 00-.806 1.946 3.42 3.42 0 01-3.138 3.138 3.42 3.42 0 00-1.946.806 3.42 3.42 0 01-4.438 0 3.42 3.42 0 00-1.946-.806 3.42 3.42 0 01-3.138-3.138 3.42 3.42 0 00-.806-1.946 3.42 3.42 0 010-4.438 3.42 3.42 0 00.806-1.946 3.42 3.42 0 013.138-3.138z" />
+                  <svg className="w-6 h-6 text-blue-600" fill="none" stroke="currentColor" viewBox="0 0 24 24">
+                    <path strokeLinecap="round" strokeLinejoin="round" strokeWidth={2} d="M9 12l2 2 4-4M7.835 4.697a3.42 3.42 0 001.946-.806 3.42 3.42 0 014.438 0 3.42 3.42 0 001.946.806 3.42 3.42 0 013.138 3.138 3.42 3.42 0 00.806 1.946 3.42 3.42 0 010 4.438 3.42 3.42 0 00-.806 1.946 3.42 3.42 0 01-3.138 3.138 3.42 3.42 0 00-1.946.806 3.42 3.42 0 01-4.438 0 3.42 3.42 0 00-1.946-.806 3.42 3.42 0 01-3.138-3.138 3.42 3.42 0 00-.806-1.946 3.42 3.42 0 010-4.438 3.42 3.42 0 00.806-1.946 3.42 3.42 0 013.138-3.138z" />
                   </svg>
                 </div>
                 <h3 className="text-xl font-semibold mb-3">Expert Training</h3>
-                <p className="text-gray-600">Learn from industry-standard professionals</p>
+                <p className="text-gray-600">Learn from industry professionals</p>
               </div>
               
             </div>
