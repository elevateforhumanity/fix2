--- conflicted
+++ resolved
@@ -2,19 +2,6 @@
 import { createClient } from '@/lib/supabase/server';
 import { redirect } from 'next/navigation';
 import Link from 'next/link';
-<<<<<<< HEAD
-import Image from 'next/image';
-
-export const metadata: Metadata = {
-  alternates: {
-    canonical: "https://www.elevateforhumanity.org/program-holder/dashboard",
-  },
-  title: 'Dashboard | Elevate For Humanity',
-  description: 'Explore Dashboard and discover opportunities for career growth and development.',
-};
-
-export default async function DashboardPage() {
-=======
 import { Users, BookOpen, Award, TrendingUp, Clock, CheckCircle } from 'lucide-react';
 
 export const dynamic = 'force-dynamic';
@@ -25,7 +12,6 @@
 };
 
 export default async function ProgramHolderDashboard() {
->>>>>>> 119aa78c
   const supabase = await createClient();
   const { data: { user } } = await supabase.auth.getUser();
   
@@ -33,57 +19,12 @@
     redirect('/login');
   }
 
-<<<<<<< HEAD
-=======
   // Fetch profile
->>>>>>> 119aa78c
   const { data: profile } = await supabase
     .from('profiles')
     .select('*')
     .eq('id', user.id)
     .single();
-<<<<<<< HEAD
-  
-  
-  
-  // Fetch relevant data
-  const { data: items, count } = await supabase
-    .from('programs')
-    .select('*', { count: 'exact' })
-    .order('created_at', { ascending: false })
-    .limit(20);
-  
-
-  return (
-    <div className="min-h-screen bg-gray-50">
-      {/* Hero Section */}
-      <section className="relative h-[400px] md:h-[500px] lg:h-[600px] flex items-center justify-center text-white overflow-hidden">
-        <Image
-          src="/images/hero/portal-hero.jpg"
-          alt="Dashboard"
-          fill
-          className="object-cover"
-          quality={100}
-          priority
-          sizes="100vw"
-        />
-        <div className="absolute inset-0 bg-gradient-to-r from-blue-900/80 to-purple-900/80" />
-        <div className="relative z-10 max-w-4xl mx-auto px-4 text-center">
-          <h1 className="text-4xl md:text-5xl lg:text-6xl font-bold mb-6">
-            Dashboard
-          </h1>
-          <p className="text-xl md:text-2xl mb-8 text-gray-100">
-            Explore Dashboard and discover opportunities for career growth and development.
-          </p>
-          <div className="flex flex-col sm:flex-row gap-4 justify-center">
-            
-            
-            <Link
-              href="/student/dashboard"
-              className="bg-white hover:bg-gray-100 text-blue-600 px-8 py-4 rounded-lg text-lg font-semibold transition-colors"
-            >
-              Back to Dashboard
-=======
 
   // Fetch apprentices/students under this program holder
   const { data: apprentices } = await supabase
@@ -118,41 +59,11 @@
               className="inline-flex items-center gap-2 px-6 py-3 bg-blue-600 text-white rounded-lg font-semibold hover:bg-blue-700 transition"
             >
               Add Apprentice
->>>>>>> 119aa78c
             </Link>
           </div>
         </div>
       </div>
 
-<<<<<<< HEAD
-      {/* Content Section */}
-      <section className="py-16">
-        <div className="container mx-auto px-4">
-          <div className="max-w-7xl mx-auto">
-            
-            {/* Stats */}
-            <div className="grid grid-cols-1 md:grid-cols-3 gap-6 mb-8">
-              <div className="bg-white rounded-lg shadow-sm border p-6">
-                <h3 className="text-sm font-medium text-gray-600 mb-2">Total Items</h3>
-                <p className="text-3xl font-bold text-blue-600">{count || 0}</p>
-              </div>
-              <div className="bg-white rounded-lg shadow-sm border p-6">
-                <h3 className="text-sm font-medium text-gray-600 mb-2">Active</h3>
-                <p className="text-3xl font-bold text-green-600">
-                  {items?.filter(i => i.status === 'active').length || 0}
-                </p>
-              </div>
-              <div className="bg-white rounded-lg shadow-sm border p-6">
-                <h3 className="text-sm font-medium text-gray-600 mb-2">Recent</h3>
-                <p className="text-3xl font-bold text-purple-600">
-                  {items?.filter(i => {
-                    const created = new Date(i.created_at);
-                    const weekAgo = new Date();
-                    weekAgo.setDate(weekAgo.getDate() - 7);
-                    return created > weekAgo;
-                  }).length || 0}
-                </p>
-=======
       <div className="mx-auto max-w-7xl px-6 py-8">
         {/* Quick Stats */}
         <div className="grid md:grid-cols-4 gap-6 mb-8">
@@ -200,55 +111,11 @@
               <div>
                 <p className="text-2xl font-bold text-slate-900">0</p>
                 <p className="text-sm text-slate-600">Pending Review</p>
->>>>>>> 119aa78c
               </div>
             </div>
-
-            {/* Data Display */}
-            <div className="bg-white rounded-lg shadow-sm border p-6">
-              <h2 className="text-2xl font-bold mb-4">Items</h2>
-              {items && items.length > 0 ? (
-                <div className="space-y-4">
-                  {items.map((item) => (
-                    <div key={item.id} className="p-4 border rounded-lg hover:bg-gray-50">
-                      <p className="font-semibold">{item.title || item.name || item.id}</p>
-                      <p className="text-sm text-gray-600">
-                        {new Date(item.created_at).toLocaleDateString()}
-                      </p>
-                    </div>
-                  ))}
-                </div>
-              ) : (
-                <p className="text-gray-500 text-center py-8">No items found</p>
-              )}
-            </div>
-            
           </div>
         </div>
 
-<<<<<<< HEAD
-      {/* CTA Section */}
-      <section className="py-16 bg-blue-700 text-white">
-        <div className="container mx-auto px-4">
-          <div className="max-w-4xl mx-auto text-center">
-            <h2 className="text-3xl font-bold mb-4">Ready to Get Started?</h2>
-            <p className="text-xl text-blue-100 mb-8">
-              Join thousands who have launched successful careers through our programs.
-            </p>
-            <div className="flex flex-wrap gap-4 justify-center">
-              <Link
-                href="/apply"
-                className="bg-white text-blue-700 px-8 py-4 rounded-lg font-semibold hover:bg-blue-50 text-lg"
-              >
-                Apply Now
-              </Link>
-              <Link
-                href="/programs"
-                className="bg-blue-800 text-white px-8 py-4 rounded-lg font-semibold hover:bg-blue-900 border-2 border-white text-lg"
-              >
-                Browse Programs
-              </Link>
-=======
         <div className="grid lg:grid-cols-3 gap-8">
           {/* Main Content */}
           <div className="lg:col-span-2 space-y-6">
@@ -317,7 +184,6 @@
                   <p className="text-xs text-slate-600">Update your profile</p>
                 </Link>
               </div>
->>>>>>> 119aa78c
             </div>
           </div>
         </div>
