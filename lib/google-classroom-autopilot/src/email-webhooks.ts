/**
 * Email Provider Webhook Handlers
 *
 * Handles webhooks from email providers to update email event status:
 * - Resend
 * - Postmark
 * - AWS SES (via SNS)
 */

import { createClient } from '@supabase/supabase-js';
import crypto from 'crypto';

const supabase = createClient(
  process.env.SUPABASE_URL!,
  process.env.SUPABASE_SERVICE_ROLE_KEY!
);

/**
 * Update email event status in database
 */
async function updateEmailEventStatus(
  providerMessageId: string,
  status: string,
  errorMessage?: string,
  errorCode?: string
): Promise<boolean> {
  const { data, error } = await supabase.rpc('update_email_event_status', {
    p_provider_message_id: providerMessageId,
    p_status: status,
    p_error_message: errorMessage || null,
    p_error_code: errorCode || null,
  });

  if (error) {
    console.error('Error updating email event:', error);
    return false;
  }

  return true;
}

/**
 * Resend Webhook Handler
 * https://resend.com/docs/dashboard/webhooks/event-types
 */
export async function handleResendWebhook(
  payload: any,
  signature: string
): Promise<boolean> {
  // Verify webhook signature
  const webhookSecret = process.env.RESEND_WEBHOOK_SECRET;
  if (webhookSecret) {
    const expectedSignature = crypto
      .createHmac('sha256', webhookSecret)
      .update(JSON.stringify(payload))
      .digest('hex');

    if (signature !== expectedSignature) {
      console.error('Invalid Resend webhook signature');
      return false;
    }
  }

  const { type, data } = payload;
  const messageId = data.email_id;

  let status: string;
  let errorMessage: string | undefined;

  switch (type) {
    case 'email.sent':
      status = 'sent';
      break;
    case 'email.delivered':
      status = 'delivered';
      break;
    case 'email.opened':
      status = 'opened';
      break;
    case 'email.clicked':
      status = 'clicked';
      break;
    case 'email.bounced':
      status = 'bounced';
      errorMessage = data.bounce?.message;
      break;
    case 'email.complained':
      status = 'complained';
      break;
    case 'email.delivery_delayed':
      // Don't update status, just log
      return true;
    default:
      return true;
  }

  return await updateEmailEventStatus(messageId, status, errorMessage);
}

/**
 * Postmark Webhook Handler
 * https://postmarkapp.com/developer/webhooks/webhooks-overview
 */
export async function handlePostmarkWebhook(payload: any): Promise<boolean> {
  const { RecordType, MessageID, Email, Bounce, Complaint } = payload;

  let status: string;
  let errorMessage: string | undefined;
  let errorCode: string | undefined;

  switch (RecordType) {
    case 'Delivery':
      status = 'delivered';
      break;
    case 'Open':
      status = 'opened';
      break;
    case 'Click':
      status = 'clicked';
      break;
    case 'Bounce':
      status = 'bounced';
      errorMessage = Bounce?.Description;
      errorCode = Bounce?.Type;
      break;
    case 'SpamComplaint':
      status = 'complained';
      errorMessage = Complaint?.ComplaintFeedbackType;
      break;
    default:
      return true;
  }

  return await updateEmailEventStatus(
    MessageID,
    status,
    errorMessage,
    errorCode
  );
}

/**
 * AWS SES Webhook Handler (via SNS)
 * https://docs.aws.amazon.com/ses/latest/dg/event-publishing-retrieving-sns.html
 */
export async function handleSESWebhook(payload: any): Promise<boolean> {
  // SNS sends notifications in a specific format
  const message =
    typeof payload.Message === 'string'
      ? JSON.parse(payload.Message)
      : payload.Message;

  const { eventType, mail, bounce, complaint, delivery, open, click } = message;
  const messageId = mail?.messageId;

  if (!messageId) {
    console.error('No message ID in SES webhook');
    return false;
  }

  let status: string;
  let errorMessage: string | undefined;
  let errorCode: string | undefined;

  switch (eventType) {
    case 'Send':
      status = 'sent';
      break;
    case 'Delivery':
      status = 'delivered';
      break;
    case 'Open':
      status = 'opened';
      break;
    case 'Click':
      status = 'clicked';
      break;
    case 'Bounce':
      status = 'bounced';
      errorMessage = bounce?.bouncedRecipients?.[0]?.diagnosticCode;
      errorCode = bounce?.bounceType;
      break;
    case 'Complaint':
      status = 'complained';
      errorMessage = complaint?.complaintFeedbackType;
      break;
    case 'Reject':
      status = 'failed';
      errorMessage = 'Email rejected by SES';
      break;
    default:
      return true;
  }

  return await updateEmailEventStatus(
    messageId,
    status,
    errorMessage,
    errorCode
  );
}

/**
 * Generic webhook handler - routes to appropriate provider
 */
export async function handleEmailWebhook(
  provider: 'resend' | 'postmark' | 'ses',
  payload: any,
  signature?: string
): Promise<{ success: boolean; message: string }> {
  try {
    let result: boolean;

    switch (provider) {
      case 'resend':
        result = await handleResendWebhook(payload, signature || '');
        break;
      case 'postmark':
        result = await handlePostmarkWebhook(payload);
        break;
      case 'ses':
        result = await handleSESWebhook(payload);
        break;
      default:
        return {
          success: false,
          message: `Unknown provider: ${provider}`,
        };
    }

    return {
      success: result,
      message: result
        ? 'Webhook processed successfully'
        : 'Failed to process webhook',
    };
  } catch (error: any) {
    console.error('Error processing webhook:', error);
    return {
      success: false,
      message: error.message,
    };
  }
}

// Express/Cloudflare Worker example handlers
export const webhookHandlers = {
  /**
   * Express middleware for Resend webhooks
   */
  resend: async (req: any, res: any) => {
    const signature = req.headers['resend-signature'] || '';
    const result = await handleEmailWebhook('resend', req.body, signature);
    res.status(result.success ? 200 : 400).json(result);
  },

  /**
   * Express middleware for Postmark webhooks
   */
  postmark: async (req: any, res: any) => {
    const result = await handleEmailWebhook('postmark', req.body);
    res.status(result.success ? 200 : 400).json(result);
  },

  /**
   * Express middleware for AWS SES webhooks (via SNS)
   */
  ses: async (req: any, res: any) => {
    // Handle SNS subscription confirmation
    if (req.body.Type === 'SubscriptionConfirmation') {
      const subscribeUrl = req.body.SubscribeURL;
      // In production, automatically confirm by fetching the URL
      res.status(200).json({ message: 'Subscription confirmation received' });
      return;
    }

    const result = await handleEmailWebhook('ses', req.body);
    res.status(result.success ? 200 : 400).json(result);
  },
};

// CLI for testing
if (import.meta.url === `file://${process.argv[1]}`) {
  const provider = process.argv[2] as 'resend' | 'postmark' | 'ses';
  const testPayload = process.argv[3];

  if (!provider || !testPayload) {
<<<<<<< HEAD
    console.log('Usage: npx tsx src/email-webhooks.ts <provider> <json-payload>');
    console.log('Example: npx tsx src/email-webhooks.ts resend \'{"type":"email.delivered","data":{"email_id":"123"}}\'');
=======
    console.log(
    );
    console.log(
    );
>>>>>>> 3f12a381
    process.exit(1);
  }

  const payload = JSON.parse(testPayload);
  handleEmailWebhook(provider, payload)
    .then((result) => {
    })
    .catch((error) => {
      console.error('Error:', error);
      process.exit(1);
    });
}<|MERGE_RESOLUTION|>--- conflicted
+++ resolved
@@ -285,21 +285,15 @@
   const testPayload = process.argv[3];
 
   if (!provider || !testPayload) {
-<<<<<<< HEAD
     console.log('Usage: npx tsx src/email-webhooks.ts <provider> <json-payload>');
     console.log('Example: npx tsx src/email-webhooks.ts resend \'{"type":"email.delivered","data":{"email_id":"123"}}\'');
-=======
-    console.log(
-    );
-    console.log(
-    );
->>>>>>> 3f12a381
     process.exit(1);
   }
 
   const payload = JSON.parse(testPayload);
   handleEmailWebhook(provider, payload)
     .then((result) => {
+      console.log('Result:', result);
     })
     .catch((error) => {
       console.error('Error:', error);
